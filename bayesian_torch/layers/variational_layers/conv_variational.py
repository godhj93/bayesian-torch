# Copyright (C) 2021 Intel Labs
#
# BSD-3-Clause License
#
# Redistribution and use in source and binary forms, with or without modification,
# are permitted provided that the following conditions are met:
# 1. Redistributions of source code must retain the above copyright notice,
#    this list of conditions and the following disclaimer.
# 2. Redistributions in binary form must reproduce the above copyright notice,
#    this list of conditions and the following disclaimer in the documentation
#    and/or other materials provided with the distribution.
# 3. Neither the name of the copyright holder nor the names of its contributors
#    may be used to endorse or promote products derived from this software
#    without specific prior written permission.
#
# THIS SOFTWARE IS PROVIDED BY THE COPYRIGHT HOLDERS AND CONTRIBUTORS "AS IS"
# AND ANY EXPRESS OR IMPLIED WARRANTIES, INCLUDING, BUT NOT LIMITED TO,
# THE IMPLIED WARRANTIES OF MERCHANTABILITY AND FITNESS FOR A PARTICULAR PURPOSE
# ARE DISCLAIMED.  IN NO EVENT SHALL THE COPYRIGHT HOLDER OR CONTRIBUTORS
# BE LIABLE FOR ANY DIRECT, INDIRECT, INCIDENTAL, SPECIAL, EXEMPLARY,
# OR CONSEQUENTIAL DAMAGES (INCLUDING, BUT NOT LIMITED TO, PROCUREMENT
# OF SUBSTITUTE GOODS OR SERVICES; LOSS OF USE, DATA, OR PROFITS;
# OR BUSINESS INTERRUPTION) HOWEVER CAUSED AND ON ANY THEORY OF LIABILITY,
# WHETHER IN CONTRACT, STRICT LIABILITY, OR TORT (INCLUDING NEGLIGENCE
# OR OTHERWISE) ARISING IN ANY WAY OUT OF THE USE OF THIS SOFTWARE,
# EVEN IF ADVISED OF THE POSSIBILITY OF SUCH DAMAGE.
#
#
# Convolutional Layers with reparameterization estimator to perform variational
# inference in Bayesian neural networks. Reparameterization layers
# enables Monte Carlo approximation of the distribution over 'kernel' and 'bias'.
#
# Kullback-Leibler divergence between the surrogate posterior and prior is computed
# and returned along with the tensors of outputs after convolution operation, which is
# required to compute Evidence Lower Bound (ELBO).
#
# @authors: Ranganath Krishnan
#
# ======================================================================================

from __future__ import absolute_import
from __future__ import division
from __future__ import print_function

import torch
import torch.nn as nn
import torch.nn.functional as F
from torch.nn import Parameter
from ..base_variational_layer import BaseVariationalLayer_, get_kernel_size
import math
from torch.quantization.observer import HistogramObserver, PerChannelMinMaxObserver, MinMaxObserver
from torch.quantization.qconfig import QConfig

__all__ = [
    'Conv1dReparameterization',
    'Conv2dReparameterization',
    'Conv3dReparameterization',
    'ConvTranspose1dReparameterization',
    'ConvTranspose2dReparameterization',
    'ConvTranspose3dReparameterization',
]


class Conv1dReparameterization(BaseVariationalLayer_):
    def __init__(self,
                 in_channels,
                 out_channels,
                 kernel_size,
                 stride=1,
                 padding=0,
                 dilation=1,
                 groups=1,
                 prior_mean=0,
                 prior_variance=1,
                 posterior_mu_init=0,
                 posterior_rho_init=-3.0,
                 bias=True):
        """
        Implements Conv1d layer with reparameterization trick.

        Inherits from bayesian_torch.layers.BaseVariationalLayer_

        Parameters:
            in_channels: int -> number of channels in the input image,
            out_channels: int -> number of channels produced by the convolution,
            kernel_size: int -> size of the convolving kernel,
            stride: int -> stride of the convolution. Default: 1,
            padding: int -> zero-padding added to both sides of the input. Default: 0,
            dilation: int -> spacing between kernel elements. Default: 1,
            groups: int -> number of blocked connections from input channels to output channels,
            prior_mean: float -> mean of the prior arbitrary distribution to be used on the complexity cost,
            prior_variance: float -> variance of the prior arbitrary distribution to be used on the complexity cost,
            posterior_mu_init: float -> init trainable mu parameter representing mean of the approximate posterior,
            posterior_rho_init: float -> init trainable rho parameter representing the sigma of the approximate posterior through softplus function,
            bias: bool -> if set to False, the layer will not learn an additive bias. Default: True,
        """
        super(Conv1dReparameterization, self).__init__()
        if in_channels % groups != 0:
            raise ValueError('invalid in_channels size')
        if out_channels % groups != 0:
            raise ValueError('invalid in_channels size')

        self.in_channels = in_channels
        self.out_channels = out_channels
        self.kernel_size = kernel_size
        self.stride = stride
        self.padding = padding
        self.dilation = dilation
        self.groups = groups
        self.prior_mean = prior_mean
        self.prior_variance = prior_variance
        self.posterior_mu_init = posterior_mu_init,  # mean of weight
        # variance of weight --> sigma = log (1 + exp(rho))
        self.posterior_rho_init = posterior_rho_init,
        self.bias = bias

        self.mu_kernel = Parameter(
            torch.Tensor(out_channels, in_channels // groups, kernel_size))
        self.rho_kernel = Parameter(
            torch.Tensor(out_channels, in_channels // groups, kernel_size))
        self.register_buffer(
            'eps_kernel',
            torch.Tensor(out_channels, in_channels // groups, kernel_size),
            persistent=False)
        self.register_buffer(
            'prior_weight_mu',
            torch.Tensor(out_channels, in_channels // groups, kernel_size),
            persistent=False)
        self.register_buffer(
            'prior_weight_sigma',
            torch.Tensor(out_channels, in_channels // groups, kernel_size),
            persistent=False)

        if self.bias:
            self.mu_bias = Parameter(torch.Tensor(out_channels))
            self.rho_bias = Parameter(torch.Tensor(out_channels))
            self.register_buffer('eps_bias', torch.Tensor(out_channels), persistent=False)
            self.register_buffer('prior_bias_mu', torch.Tensor(out_channels), persistent=False)
            self.register_buffer('prior_bias_sigma',
                                 torch.Tensor(out_channels),
                                 persistent=False)
        else:
            self.register_parameter('mu_bias', None)
            self.register_parameter('rho_bias', None)
            self.register_buffer('eps_bias', None)
            self.register_buffer('prior_bias_mu', None, persistent=False)
            self.register_buffer('prior_bias_sigma', None, persistent=False)

        self.init_parameters()

    def init_parameters(self):
        self.prior_weight_mu.data.fill_(self.prior_mean)
        self.prior_weight_sigma.fill_(self.prior_variance)

        self.mu_kernel.data.normal_(mean=self.posterior_mu_init[0], std=0.1)
        self.rho_kernel.data.normal_(mean=self.posterior_rho_init[0], std=0.1)
        if self.bias:
            self.prior_bias_mu.data.fill_(self.prior_mean)
            self.prior_bias_sigma.fill_(self.prior_variance)

            self.mu_bias.data.normal_(mean=self.posterior_mu_init[0], std=0.1)
            self.rho_bias.data.normal_(mean=self.posterior_rho_init[0],
                                       std=0.1)

    def kl_loss(self):
        sigma_weight = torch.log1p(torch.exp(self.rho_kernel))
        kl = self.kl_div(self.mu_kernel, sigma_weight, self.prior_weight_mu, self.prior_weight_sigma)
        if self.bias:
            sigma_bias = torch.log1p(torch.exp(self.rho_bias))
            kl += self.kl_div(self.mu_bias, sigma_bias, self.prior_bias_mu, self.prior_bias_sigma)

        return kl

    def forward(self, input, return_kl=True):
        if self.dnn_to_bnn_flag:
            return_kl = False

        sigma_weight = torch.log1p(torch.exp(self.rho_kernel))
        eps_kernel = self.eps_kernel.data.normal_()
        weight = self.mu_kernel + (sigma_weight * eps_kernel)
        if return_kl:
            kl_weight = self.kl_div(self.mu_kernel, sigma_weight,
                                    self.prior_weight_mu, self.prior_weight_sigma)
        bias = None

        if self.bias:
            sigma_bias = torch.log1p(torch.exp(self.rho_bias))
            eps_bias = self.eps_bias.data.normal_()
            bias = self.mu_bias + (sigma_bias * eps_bias)
            if return_kl:
                kl_bias = self.kl_div(self.mu_bias, sigma_bias, self.prior_bias_mu,
                                      self.prior_bias_sigma)

        out = F.conv1d(input, weight, bias, self.stride, self.padding,
                       self.dilation, self.groups)
        if return_kl:
            if self.bias:
                kl = kl_weight + kl_bias
            else:
                kl = kl_weight
            return out, kl

        return out


class Conv2dReparameterization(BaseVariationalLayer_):
    def __init__(self,
                 in_channels,
                 out_channels,
                 kernel_size,
                 stride=1,
                 padding=0,
                 dilation=1,
                 groups=1,
                 prior_mean=0,
                 prior_variance=1,
                 posterior_mu_init=0,
                 posterior_rho_init=-3.0,
                 bias=True):
        """
        Implements Conv2d layer with reparameterization trick.

        Inherits from bayesian_torch.layers.BaseVariationalLayer_

        Parameters:
            in_channels: int -> number of channels in the input image,
            out_channels: int -> number of channels produced by the convolution,
            kernel_size: int -> size of the convolving kernel,
            stride: int -> stride of the convolution. Default: 1,
            padding: int -> zero-padding added to both sides of the input. Default: 0,
            dilation: int -> spacing between kernel elements. Default: 1,
            groups: int -> number of blocked connections from input channels to output channels,
            prior_mean: float -> mean of the prior arbitrary distribution to be used on the complexity cost,
            prior_variance: float -> variance of the prior arbitrary distribution to be used on the complexity cost,
            posterior_mu_init: float -> init trainable mu parameter representing mean of the approximate posterior,
            posterior_rho_init: float -> init trainable rho parameter representing the sigma of the approximate posterior through softplus function,
            bias: bool -> if set to False, the layer will not learn an additive bias. Default: True,
        """

        super(Conv2dReparameterization, self).__init__()
        if in_channels % groups != 0:
            raise ValueError('invalid in_channels size')
        if out_channels % groups != 0:
            raise ValueError('invalid in_channels size')

        self.in_channels = in_channels
        self.out_channels = out_channels
        self.kernel_size = kernel_size
        self.stride = stride
        self.padding = padding
        self.dilation = dilation
        self.groups = groups
        self.prior_mean = prior_mean
        self.prior_variance = prior_variance
        self.posterior_mu_init = posterior_mu_init,  # mean of weight
        # variance of weight --> sigma = log (1 + exp(rho))
        self.posterior_rho_init = posterior_rho_init,
        self.bias = bias

        kernel_size = get_kernel_size(kernel_size, 2)

        self.mu_kernel = Parameter(
            torch.Tensor(out_channels, in_channels // groups, kernel_size[0],
                         kernel_size[1]))
        self.rho_kernel = Parameter(
            torch.Tensor(out_channels, in_channels // groups, kernel_size[0],
                         kernel_size[1]))
        self.register_buffer(
            'eps_kernel',
            torch.Tensor(out_channels, in_channels // groups, kernel_size[0],
                         kernel_size[1]),
            persistent=False)
        self.register_buffer(
            'prior_weight_mu',
            torch.Tensor(out_channels, in_channels // groups, kernel_size[0],
                         kernel_size[1]),
            persistent=False)
        self.register_buffer(
            'prior_weight_sigma',
            torch.Tensor(out_channels, in_channels // groups, kernel_size[0],
                         kernel_size[1]),
            persistent=False)

        if self.bias:
            self.mu_bias = Parameter(torch.Tensor(out_channels))
            self.rho_bias = Parameter(torch.Tensor(out_channels))
            self.register_buffer('eps_bias', torch.Tensor(out_channels), persistent=False)
            self.register_buffer('prior_bias_mu', torch.Tensor(out_channels), persistent=False)
            self.register_buffer('prior_bias_sigma',
                                 torch.Tensor(out_channels),
                                 persistent=False)
        else:
            self.register_parameter('mu_bias', None)
            self.register_parameter('rho_bias', None)
            self.register_buffer('eps_bias', None, persistent=False)
            self.register_buffer('prior_bias_mu', None, persistent=False)
            self.register_buffer('prior_bias_sigma', None, persistent=False)

        self.init_parameters()
        self.quant_prepare=False

    def prepare(self):
        self.qint_quant = nn.ModuleList([torch.quantization.QuantStub(
                                         QConfig(weight=MinMaxObserver.with_args(dtype=torch.qint8, qscheme=torch.per_tensor_symmetric), activation=MinMaxObserver.with_args(dtype=torch.qint8,qscheme=torch.per_tensor_symmetric))) for _ in range(5)])
        self.quint_quant = nn.ModuleList([torch.quantization.QuantStub(
                                         QConfig(weight=MinMaxObserver.with_args(dtype=torch.quint8), activation=MinMaxObserver.with_args(dtype=torch.quint8))) for _ in range(2)])
        self.dequant = torch.quantization.DeQuantStub()
        self.quant_prepare=True

    def init_parameters(self):
        self.prior_weight_mu.fill_(self.prior_mean)
        self.prior_weight_sigma.fill_(self.prior_variance)

        self.mu_kernel.data.normal_(mean=self.posterior_mu_init[0], std=0.1)
        self.rho_kernel.data.normal_(mean=self.posterior_rho_init[0], std=0.1)
        if self.bias:
            self.prior_bias_mu.fill_(self.prior_mean)
            self.prior_bias_sigma.fill_(self.prior_variance)

            self.mu_bias.data.normal_(mean=self.posterior_mu_init[0], std=0.1)
            self.rho_bias.data.normal_(mean=self.posterior_rho_init[0],
                                       std=0.1)

    def kl_loss(self):
        sigma_weight = torch.log1p(torch.exp(self.rho_kernel))
        kl = self.kl_div(self.mu_kernel, sigma_weight, self.prior_weight_mu, self.prior_weight_sigma)
        if self.bias:
            sigma_bias = torch.log1p(torch.exp(self.rho_bias))
            kl += self.kl_div(self.mu_bias, sigma_bias, self.prior_bias_mu, self.prior_bias_sigma)

        return kl

    def forward(self, input, return_kl=True):
        if self.dnn_to_bnn_flag:
            return_kl = False

        sigma_weight = torch.log1p(torch.exp(self.rho_kernel))
        eps_kernel = self.eps_kernel.data.normal_()
<<<<<<< HEAD
        tmp_result = sigma_weight * eps_kernel
        weight = self.mu_kernel + tmp_result
=======
        weight = self.mu_kernel + (sigma_weight * eps_kernel)
>>>>>>> aa8e198e

        if return_kl:
            kl_weight = self.kl_div(self.mu_kernel, sigma_weight,
                                    self.prior_weight_mu, self.prior_weight_sigma)
        bias = None

        if self.bias:
            sigma_bias = torch.log1p(torch.exp(self.rho_bias))
            eps_bias = self.eps_bias.data.normal_()
            bias = self.mu_bias + (sigma_bias * eps_bias)
            if return_kl:
                kl_bias = self.kl_div(self.mu_bias, sigma_bias, self.prior_bias_mu,
                                      self.prior_bias_sigma)

        out = F.conv2d(input, weight, bias, self.stride, self.padding,
                       self.dilation, self.groups)
<<<<<<< HEAD

        if self.quant_prepare:
            # quint8 quantstub
            input = self.quint_quant[0](input) # input
            out = self.quint_quant[1](out) # output

            # qint8 quantstub
            sigma_weight = self.qint_quant[0](sigma_weight) # weight
            mu_kernel = self.qint_quant[1](self.mu_kernel) # weight
            eps_kernel = self.qint_quant[2](eps_kernel) # random variable
            tmp_result =self.qint_quant[3](tmp_result) # multiply activation
            weight = self.qint_quant[4](weight) # add activatation
            

        if return_kl:
            if self.bias:
                kl = kl_weight + kl_bias
            else:
                kl = kl_weight
            return out, kl

=======
        if return_kl:
            if self.bias:
                kl = kl_weight + kl_bias
            else:
                kl = kl_weight
            return out, kl

>>>>>>> aa8e198e
        return out


class Conv3dReparameterization(BaseVariationalLayer_):
    def __init__(self,
                 in_channels,
                 out_channels,
                 kernel_size,
                 prior_mean,
                 prior_variance,
                 posterior_mu_init,
                 posterior_rho_init,
                 stride=1,
                 padding=0,
                 dilation=1,
                 groups=1,
                 bias=True):
        """
        Implements Conv3d layer with reparameterization trick.

        Inherits from bayesian_torch.layers.BaseVariationalLayer_

        Parameters:
            in_channels: int -> number of channels in the input image,
            out_channels: int -> number of channels produced by the convolution,
            kernel_size: int -> size of the convolving kernel,
            stride: int -> stride of the convolution. Default: 1,
            padding: int -> zero-padding added to both sides of the input. Default: 0,
            dilation: int -> spacing between kernel elements. Default: 1,
            groups: int -> number of blocked connections from input channels to output channels,
            prior_mean: float -> mean of the prior arbitrary distribution to be used on the complexity cost,
            prior_variance: float -> variance of the prior arbitrary distribution to be used on the complexity cost,
            posterior_mu_init: float -> init trainable mu parameter representing mean of the approximate posterior,
            posterior_rho_init: float -> init trainable rho parameter representing the sigma of the approximate posterior through softplus function,
            bias: bool -> if set to False, the layer will not learn an additive bias. Default: True,
        """

        super(Conv3dReparameterization, self).__init__()
        if in_channels % groups != 0:
            raise ValueError('invalid in_channels size')
        if out_channels % groups != 0:
            raise ValueError('invalid in_channels size')

        self.in_channels = in_channels
        self.out_channels = out_channels
        self.kernel_size = kernel_size
        self.stride = stride
        self.padding = padding
        self.dilation = dilation
        self.groups = groups
        self.prior_mean = prior_mean
        self.prior_variance = prior_variance
        self.posterior_mu_init = posterior_mu_init,  # mean of weight
        # variance of weight --> sigma = log (1 + exp(rho))
        self.posterior_rho_init = posterior_rho_init,
        self.bias = bias
        kernel_size = get_kernel_size(kernel_size, 3)
        self.mu_kernel = Parameter(
            torch.Tensor(out_channels, in_channels // groups, kernel_size[0],
                         kernel_size[1], kernel_size[2]))
        self.rho_kernel = Parameter(
            torch.Tensor(out_channels, in_channels // groups, kernel_size[0],
                         kernel_size[1], kernel_size[2]))
        self.register_buffer(
            'eps_kernel',
            torch.Tensor(out_channels, in_channels // groups, kernel_size[0],
                         kernel_size[1], kernel_size[2]),
            persistent=False)
        self.register_buffer(
            'prior_weight_mu',
            torch.Tensor(out_channels, in_channels // groups, kernel_size[0],
                         kernel_size[1], kernel_size[2]),
            persistent=False)
        self.register_buffer(
            'prior_weight_sigma',
            torch.Tensor(out_channels, in_channels // groups, kernel_size[0],
                         kernel_size[1], kernel_size[2]),
            persistent=False)

        if self.bias:
            self.mu_bias = Parameter(torch.Tensor(out_channels))
            self.rho_bias = Parameter(torch.Tensor(out_channels))
            self.register_buffer('eps_bias', torch.Tensor(out_channels), persistent=False)
            self.register_buffer('prior_bias_mu', torch.Tensor(out_channels), persistent=False)
            self.register_buffer('prior_bias_sigma',
                                 torch.Tensor(out_channels),
                                 persistent=False)
        else:
            self.register_parameter('mu_bias', None)
            self.register_parameter('rho_bias', None)
            self.register_buffer('eps_bias', None, persistent=False)
            self.register_buffer('prior_bias_mu', None, persistent=False)
            self.register_buffer('prior_bias_sigma', None, persistent=False)

        self.init_parameters()

    def init_parameters(self):
        self.prior_weight_mu.fill_(self.prior_mean)
        self.prior_weight_sigma.fill_(self.prior_variance)

        self.mu_kernel.data.normal_(mean=self.posterior_mu_init[0], std=0.1)
        self.rho_kernel.data.normal_(mean=self.posterior_rho_init[0], std=0.1)
        if self.bias:
            self.prior_bias_mu.fill_(self.prior_mean)
            self.prior_bias_sigma.fill_(self.prior_variance)

            self.mu_bias.data.normal_(mean=self.posterior_mu_init[0], std=0.1)
            self.rho_bias.data.normal_(mean=self.posterior_rho_init[0],
                                       std=0.1)

    def kl_loss(self):
        sigma_weight = torch.log1p(torch.exp(self.rho_kernel))
        kl = self.kl_div(self.mu_kernel, sigma_weight, self.prior_weight_mu, self.prior_weight_sigma)
        if self.bias:
            sigma_bias = torch.log1p(torch.exp(self.rho_bias))
            kl += self.kl_div(self.mu_bias, sigma_bias, self.prior_bias_mu, self.prior_bias_sigma)

        return kl

    def forward(self, input, return_kl=True):
        if self.dnn_to_bnn_flag:
            return_kl = False

        sigma_weight = torch.log1p(torch.exp(self.rho_kernel))
        eps_kernel = self.eps_kernel.data.normal_()
        weight = self.mu_kernel + (sigma_weight * eps_kernel)
        if return_kl:
            kl_weight = self.kl_div(self.mu_kernel, sigma_weight,
                                    self.prior_weight_mu, self.prior_weight_sigma)
        bias = None

        if self.bias:
            sigma_bias = torch.log1p(torch.exp(self.rho_bias))
            eps_bias = self.eps_bias.data.normal_()
            bias = self.mu_bias + (sigma_bias * eps_bias)
            if return_kl:
                kl_bias = self.kl_div(self.mu_bias, sigma_bias, self.prior_bias_mu,
                                      self.prior_bias_sigma)

        out = F.conv3d(input, weight, bias, self.stride, self.padding,
                       self.dilation, self.groups)
        if return_kl:
            if self.bias:
                kl = kl_weight + kl_bias
            else:
                kl = kl_weight
            return out, kl

        return out


class ConvTranspose1dReparameterization(BaseVariationalLayer_):
    def __init__(self,
                 in_channels,
                 out_channels,
                 kernel_size,
                 stride=1,
                 padding=0,
                 dilation=1,
                 groups=1,
                 output_padding=0,
                 prior_mean=0,
                 prior_variance=1,
                 posterior_mu_init=0,
                 posterior_rho_init=-3.0,
                 bias=True):
        """
        Implements ConvTranspose1d layer with reparameterization trick.

        Inherits from bayesian_torch.layers.BaseVariationalLayer_

        Parameters:
            in_channels: int -> number of channels in the input image,
            out_channels: int -> number of channels produced by the convolution,
            kernel_size: int -> size of the convolving kernel,
            stride: int -> stride of the convolution. Default: 1,
            padding: int -> zero-padding added to both sides of the input. Default: 0,
            dilation: int -> spacing between kernel elements. Default: 1,
            groups: int -> number of blocked connections from input channels to output channels,
            prior_mean: float -> mean of the prior arbitrary distribution to be used on the complexity cost,
            prior_variance: float -> variance of the prior arbitrary distribution to be used on the complexity cost,
            posterior_mu_init: float -> init trainable mu parameter representing mean of the approximate posterior,
            posterior_rho_init: float -> init trainable rho parameter representing the sigma of the approximate posterior through softplus function,
            bias: bool -> if set to False, the layer will not learn an additive bias. Default: True,
        """
        super(ConvTranspose1dReparameterization, self).__init__()
        if in_channels % groups != 0:
            raise ValueError('invalid in_channels size')
        if out_channels % groups != 0:
            raise ValueError('invalid in_channels size')

        self.in_channels = in_channels
        self.out_channels = out_channels
        self.kernel_size = kernel_size
        self.stride = stride
        self.padding = padding
        self.output_padding = output_padding
        self.dilation = dilation
        self.groups = groups
        self.prior_mean = prior_mean
        self.prior_variance = prior_variance
        self.posterior_mu_init = posterior_mu_init,  # mean of weight
        # variance of weight --> sigma = log (1 + exp(rho))
        self.posterior_rho_init = posterior_rho_init,
        self.bias = bias

        self.mu_kernel = Parameter(
            torch.Tensor(in_channels, out_channels // groups, kernel_size))
        self.rho_kernel = Parameter(
            torch.Tensor(in_channels, out_channels // groups, kernel_size))
        self.register_buffer(
            'eps_kernel',
            torch.Tensor(in_channels, out_channels // groups, kernel_size),
            persistent=False)
        self.register_buffer(
            'prior_weight_mu',
            torch.Tensor(in_channels, out_channels // groups, kernel_size),
            persistent=False)
        self.register_buffer(
            'prior_weight_sigma',
            torch.Tensor(in_channels, out_channels // groups, kernel_size),
            persistent=False)

        if self.bias:
            self.mu_bias = Parameter(torch.Tensor(out_channels))
            self.rho_bias = Parameter(torch.Tensor(out_channels))
            self.register_buffer('eps_bias', torch.Tensor(out_channels), persistent=False)
            self.register_buffer('prior_bias_mu', torch.Tensor(out_channels), persistent=False)
            self.register_buffer('prior_bias_sigma',
                                 torch.Tensor(out_channels),
                                 persistent=False)
        else:
            self.register_parameter('mu_bias', None)
            self.register_parameter('rho_bias', None)
            self.register_buffer('eps_bias', None, persistent=False)
            self.register_buffer('prior_bias_mu', None, persistent=False)
            self.register_buffer('prior_bias_sigma', None, persistent=False)

        self.init_parameters()

    def init_parameters(self):
        self.prior_weight_mu.fill_(self.prior_mean)
        self.prior_weight_sigma.fill_(self.prior_variance)

        self.mu_kernel.data.normal_(mean=self.posterior_mu_init[0], std=0.1)
        self.rho_kernel.data.normal_(mean=self.posterior_rho_init[0], std=0.1)
        if self.bias:
            self.prior_bias_mu.fill_(self.prior_mean)
            self.prior_bias_sigma.fill_(self.prior_variance)

            self.mu_bias.data.normal_(mean=self.posterior_mu_init[0], std=0.1)
            self.rho_bias.data.normal_(mean=self.posterior_rho_init[0],
                                       std=0.1)

    def kl_loss(self):
        sigma_weight = torch.log1p(torch.exp(self.rho_kernel))
        kl = self.kl_div(self.mu_kernel, sigma_weight, self.prior_weight_mu, self.prior_weight_sigma)
        if self.bias:
            sigma_bias = torch.log1p(torch.exp(self.rho_bias))
            kl += self.kl_div(self.mu_bias, sigma_bias, self.prior_bias_mu, self.prior_bias_sigma)

        return kl

    def forward(self, input, return_kl=True):
        if self.dnn_to_bnn_flag:
            return_kl = False

        sigma_weight = torch.log1p(torch.exp(self.rho_kernel))
        eps_kernel = self.eps_kernel.data.normal_()
        weight = self.mu_kernel + (sigma_weight * eps_kernel)
        if return_kl:
            kl_weight = self.kl_div(self.mu_kernel, sigma_weight,
                                    self.prior_weight_mu, self.prior_weight_sigma)
        bias = None

        if self.bias:
            sigma_bias = torch.log1p(torch.exp(self.rho_bias))
            eps_bias = self.eps_bias.data.normal_()
            bias = self.mu_bias + (sigma_bias * eps_bias)
            if return_kl:
                kl_bias = self.kl_div(self.mu_bias, sigma_bias, self.prior_bias_mu,
                                      self.prior_bias_sigma)

        out = F.conv_transpose1d(input, weight, bias, self.stride,
                                 self.padding, self.output_padding,
                                 self.dilation, self.groups)
        if return_kl:
            if self.bias:
                kl = kl_weight + kl_bias
            else:
                kl = kl_weight
<<<<<<< HEAD

            return out, kl

=======

            return out, kl

>>>>>>> aa8e198e
        return out


class ConvTranspose2dReparameterization(BaseVariationalLayer_):
    def __init__(self,
                 in_channels,
                 out_channels,
                 kernel_size,
                 stride=1,
                 padding=0,
                 dilation=1,
                 groups=1,
                 output_padding=0,
                 prior_mean=0,
                 prior_variance=1,
                 posterior_mu_init=0,
                 posterior_rho_init=-3.0,
                 bias=True):
        """
        Implements ConvTranspose2d layer with reparameterization trick.

        Inherits from bayesian_torch.layers.BaseVariationalLayer_

        Parameters:
            in_channels: int -> number of channels in the input image,
            out_channels: int -> number of channels produced by the convolution,
            kernel_size: int -> size of the convolving kernel,
            stride: int -> stride of the convolution. Default: 1,
            padding: int -> zero-padding added to both sides of the input. Default: 0,
            dilation: int -> spacing between kernel elements. Default: 1,
            groups: int -> number of blocked connections from input channels to output channels,
            prior_mean: float -> mean of the prior arbitrary distribution to be used on the complexity cost,
            prior_variance: float -> variance of the prior arbitrary distribution to be used on the complexity cost,
            posterior_mu_init: float -> init trainable mu parameter representing mean of the approximate posterior,
            posterior_rho_init: float -> init trainable rho parameter representing the sigma of the approximate posterior through softplus function,
            bias: bool -> if set to False, the layer will not learn an additive bias. Default: True,
        """
        super(ConvTranspose2dReparameterization, self).__init__()
        if in_channels % groups != 0:
            raise ValueError('invalid in_channels size')
        if out_channels % groups != 0:
            raise ValueError('invalid in_channels size')

        self.in_channels = in_channels
        self.out_channels = out_channels
        self.kernel_size = kernel_size
        self.stride = stride
        self.padding = padding
        self.output_padding = output_padding
        self.dilation = dilation
        self.groups = groups
        self.prior_mean = prior_mean
        self.prior_variance = prior_variance
        self.posterior_mu_init = posterior_mu_init,  # mean of weight
        # variance of weight --> sigma = log (1 + exp(rho))
        self.posterior_rho_init = posterior_rho_init,
        self.bias = bias
        kernel_size = get_kernel_size(kernel_size, 2)
        self.mu_kernel = Parameter(
            torch.Tensor(in_channels, out_channels // groups, kernel_size[0],
                         kernel_size[1]))
        self.rho_kernel = Parameter(
            torch.Tensor(in_channels, out_channels // groups, kernel_size[0],
                         kernel_size[1]))
        self.register_buffer(
            'eps_kernel',
            torch.Tensor(in_channels, out_channels // groups, kernel_size[0],
                         kernel_size[1]),
            persistent=False)
        self.register_buffer(
            'prior_weight_mu',
            torch.Tensor(in_channels, out_channels // groups, kernel_size[0],
                         kernel_size[1]),
            persistent=False)
        self.register_buffer(
            'prior_weight_sigma',
            torch.Tensor(in_channels, out_channels // groups, kernel_size[0],
                         kernel_size[1]),
            persistent=False)

        if self.bias:
            self.mu_bias = Parameter(torch.Tensor(out_channels))
            self.rho_bias = Parameter(torch.Tensor(out_channels))
            self.register_buffer('eps_bias', torch.Tensor(out_channels), persistent=False)
            self.register_buffer('prior_bias_mu', torch.Tensor(out_channels), persistent=False)
            self.register_buffer('prior_bias_sigma',
                                 torch.Tensor(out_channels),
                                 persistent=False)
        else:
            self.register_parameter('mu_bias', None)
            self.register_parameter('rho_bias', None)
            self.register_buffer('eps_bias', None, persistent=False)
            self.register_buffer('prior_bias_mu', None, persistent=False)
            self.register_buffer('prior_bias_sigma', None, persistent=False)

        self.init_parameters()

    def init_parameters(self):
        self.prior_weight_mu.fill_(self.prior_mean)
        self.prior_weight_sigma.fill_(self.prior_variance)

        self.mu_kernel.data.normal_(mean=self.posterior_mu_init[0], std=0.1)
        self.rho_kernel.data.normal_(mean=self.posterior_rho_init[0], std=0.1)
        if self.bias:
            self.prior_bias_mu.fill_(self.prior_mean)
            self.prior_bias_sigma.fill_(self.prior_variance)

            self.mu_bias.data.normal_(mean=self.posterior_mu_init[0], std=0.1)
            self.rho_bias.data.normal_(mean=self.posterior_rho_init[0],
                                       std=0.1)

    def kl_loss(self):
        sigma_weight = torch.log1p(torch.exp(self.rho_kernel))
        kl = self.kl_div(self.mu_kernel, sigma_weight, self.prior_weight_mu, self.prior_weight_sigma)
        if self.bias:
            sigma_bias = torch.log1p(torch.exp(self.rho_bias))
            kl += self.kl_div(self.mu_bias, sigma_bias, self.prior_bias_mu, self.prior_bias_sigma)

        return kl

    def forward(self, input, return_kl=True):
        if self.dnn_to_bnn_flag:
            return_kl = False

        sigma_weight = torch.log1p(torch.exp(self.rho_kernel))
        eps_kernel = self.eps_kernel.data.normal_()
        weight = self.mu_kernel + (sigma_weight * eps_kernel)
        if return_kl:
            kl_weight = self.kl_div(self.mu_kernel, sigma_weight,
                                    self.prior_weight_mu, self.prior_weight_sigma)
        bias = None

        if self.bias:
            sigma_bias = torch.log1p(torch.exp(self.rho_bias))
            eps_bias = self.eps_bias.data.normal_()
            bias = self.mu_bias + (sigma_bias * eps_bias)
            if return_kl:
                kl_bias = self.kl_div(self.mu_bias, sigma_bias, self.prior_bias_mu,
                                      self.prior_bias_sigma)

        out = F.conv_transpose2d(input, weight, bias, self.stride,
                                 self.padding, self.output_padding,
                                 self.dilation, self.groups)
        if return_kl:
            if self.bias:
                kl = kl_weight + kl_bias
            else:
                kl = kl_weight
<<<<<<< HEAD

            return out, kl

=======

            return out, kl

>>>>>>> aa8e198e
        return out


class ConvTranspose3dReparameterization(BaseVariationalLayer_):
    def __init__(self,
                 in_channels,
                 out_channels,
                 kernel_size,
                 stride=1,
                 padding=0,
                 dilation=1,
                 groups=1,
                 output_padding=0,
                 prior_mean=0,
                 prior_variance=1,
                 posterior_mu_init=0,
                 posterior_rho_init=-3.0,
                 bias=True):
        """
        Implements ConvTranspose3d layer with reparameterization trick.

        Inherits from bayesian_torch.layers.BaseVariationalLayer_

        Parameters:
            in_channels: int -> number of channels in the input image,
            out_channels: int -> number of channels produced by the convolution,
            kernel_size: int -> size of the convolving kernel,
            stride: int -> stride of the convolution. Default: 1,
            padding: int -> zero-padding added to both sides of the input. Default: 0,
            dilation: int -> spacing between kernel elements. Default: 1,
            groups: int -> number of blocked connections from input channels to output channels,
            prior_mean: float -> mean of the prior arbitrary distribution to be used on the complexity cost,
            prior_variance: float -> variance of the prior arbitrary distribution to be used on the complexity cost,
            posterior_mu_init: float -> init trainable mu parameter representing mean of the approximate posterior,
            posterior_rho_init: float -> init trainable rho parameter representing the sigma of the approximate posterior through softplus function,
            bias: bool -> if set to False, the layer will not learn an additive bias. Default: True,
        """

        super(ConvTranspose3dReparameterization, self).__init__()
        if in_channels % groups != 0:
            raise ValueError('invalid in_channels size')
        if out_channels % groups != 0:
            raise ValueError('invalid in_channels size')

        self.in_channels = in_channels
        self.out_channels = out_channels
        self.kernel_size = kernel_size
        self.stride = stride
        self.padding = padding
        self.output_padding = output_padding
        self.dilation = dilation
        self.groups = groups
        self.prior_mean = prior_mean
        self.prior_variance = prior_variance
        self.posterior_mu_init = posterior_mu_init,  # mean of weight
        # variance of weight --> sigma = log (1 + exp(rho))
        self.posterior_rho_init = posterior_rho_init,
        self.bias = bias
        kernel_size = get_kernel_size(kernel_size, 3)
        self.mu_kernel = Parameter(
            torch.Tensor(in_channels, out_channels // groups, kernel_size[0],
                         kernel_size[1], kernel_size[2]))
        self.rho_kernel = Parameter(
            torch.Tensor(in_channels, out_channels // groups, kernel_size[0],
                         kernel_size[1], kernel_size[2]))
        self.register_buffer(
            'eps_kernel',
            torch.Tensor(in_channels, out_channels // groups, kernel_size[0],
                         kernel_size[1], kernel_size[2]),
            persistent=False)
        self.register_buffer(
            'prior_weight_mu',
            torch.Tensor(in_channels, out_channels // groups, kernel_size[0],
                         kernel_size[1], kernel_size[2]),
            persistent=False)
        self.register_buffer(
            'prior_weight_sigma',
            torch.Tensor(in_channels, out_channels // groups, kernel_size[0],
                         kernel_size[1], kernel_size[2]),
            persistent=False)

        if self.bias:
            self.mu_bias = Parameter(torch.Tensor(out_channels))
            self.rho_bias = Parameter(torch.Tensor(out_channels))
            self.register_buffer('eps_bias', torch.Tensor(out_channels), persistent=False)
            self.register_buffer('prior_bias_mu', torch.Tensor(out_channels), persistent=False)
            self.register_buffer('prior_bias_sigma',
                                 torch.Tensor(out_channels),
                                 persistent=False)
        else:
            self.register_parameter('mu_bias', None)
            self.register_parameter('rho_bias', None)
            self.register_buffer('eps_bias', None, persistent=False)
            self.register_buffer('prior_bias_mu', None, persistent=False)
            self.register_buffer('prior_bias_sigma', None, persistent=False)

        self.init_parameters()

    def init_parameters(self):
        self.prior_weight_mu.fill_(self.prior_mean)
        self.prior_weight_sigma.fill_(self.prior_variance)

        self.mu_kernel.data.normal_(mean=self.posterior_mu_init[0], std=0.1)
        self.rho_kernel.data.normal_(mean=self.posterior_rho_init[0], std=0.1)
        if self.bias:
            self.prior_bias_mu.fill_(self.prior_mean)
            self.prior_bias_sigma.fill_(self.prior_variance)

            self.mu_bias.data.normal_(mean=self.posterior_mu_init[0], std=0.1)
            self.rho_bias.data.normal_(mean=self.posterior_rho_init[0],
                                       std=0.1)

    def kl_loss(self):
        sigma_weight = torch.log1p(torch.exp(self.rho_kernel))
        kl = self.kl_div(self.mu_kernel, sigma_weight, self.prior_weight_mu, self.prior_weight_sigma)
        if self.bias:
            sigma_bias = torch.log1p(torch.exp(self.rho_bias))
            kl += self.kl_div(self.mu_bias, sigma_bias, self.prior_bias_mu, self.prior_bias_sigma)

        return kl

    def forward(self, input, return_kl=True):
        if self.dnn_to_bnn_flag:
            return_kl = False

        sigma_weight = torch.log1p(torch.exp(self.rho_kernel))
        eps_kernel = self.eps_kernel.data.normal_()
        weight = self.mu_kernel + (sigma_weight * eps_kernel)
        if return_kl:
            kl_weight = self.kl_div(self.mu_kernel, sigma_weight,
                                    self.prior_weight_mu, self.prior_weight_sigma)
        bias = None

        if self.bias:
            sigma_bias = torch.log1p(torch.exp(self.rho_bias))
            eps_bias = self.eps_bias.data.normal_()
            bias = self.mu_bias + (sigma_bias * eps_bias)
            if return_kl:
                kl_bias = self.kl_div(self.mu_bias, sigma_bias, self.prior_bias_mu,
                                      self.prior_bias_sigma)

        out = F.conv_transpose3d(input, weight, bias, self.stride,
                                 self.padding, self.output_padding,
                                 self.dilation, self.groups)
        if return_kl:
            if self.bias:
                kl = kl_weight + kl_bias
            else:
                kl = kl_weight
            return out, kl

<<<<<<< HEAD
        return out

if __name__=="__main__":
    m = Conv2dReparameterization(3,3,3)
    m.eval()
    m.prepare()
    m.qconfig = torch.quantization.get_default_qconfig("fbgemm")
    mp = torch.quantization.prepare(m)
    input = torch.randn(3,3,4,4)
    mp(input)
    mq = torch.quantization.convert(mp)
=======
        return out
>>>>>>> aa8e198e
<|MERGE_RESOLUTION|>--- conflicted
+++ resolved
@@ -336,12 +336,8 @@
 
         sigma_weight = torch.log1p(torch.exp(self.rho_kernel))
         eps_kernel = self.eps_kernel.data.normal_()
-<<<<<<< HEAD
         tmp_result = sigma_weight * eps_kernel
         weight = self.mu_kernel + tmp_result
-=======
-        weight = self.mu_kernel + (sigma_weight * eps_kernel)
->>>>>>> aa8e198e
 
         if return_kl:
             kl_weight = self.kl_div(self.mu_kernel, sigma_weight,
@@ -358,7 +354,6 @@
 
         out = F.conv2d(input, weight, bias, self.stride, self.padding,
                        self.dilation, self.groups)
-<<<<<<< HEAD
 
         if self.quant_prepare:
             # quint8 quantstub
@@ -379,16 +374,7 @@
             else:
                 kl = kl_weight
             return out, kl
-
-=======
-        if return_kl:
-            if self.bias:
-                kl = kl_weight + kl_bias
-            else:
-                kl = kl_weight
-            return out, kl
-
->>>>>>> aa8e198e
+            
         return out
 
 
@@ -680,15 +666,9 @@
                 kl = kl_weight + kl_bias
             else:
                 kl = kl_weight
-<<<<<<< HEAD
 
             return out, kl
 
-=======
-
-            return out, kl
-
->>>>>>> aa8e198e
         return out
 
 
@@ -837,15 +817,9 @@
                 kl = kl_weight + kl_bias
             else:
                 kl = kl_weight
-<<<<<<< HEAD
 
             return out, kl
 
-=======
-
-            return out, kl
-
->>>>>>> aa8e198e
         return out
 
 
@@ -997,18 +971,4 @@
                 kl = kl_weight
             return out, kl
 
-<<<<<<< HEAD
         return out
-
-if __name__=="__main__":
-    m = Conv2dReparameterization(3,3,3)
-    m.eval()
-    m.prepare()
-    m.qconfig = torch.quantization.get_default_qconfig("fbgemm")
-    mp = torch.quantization.prepare(m)
-    input = torch.randn(3,3,4,4)
-    mp(input)
-    mq = torch.quantization.convert(mp)
-=======
-        return out
->>>>>>> aa8e198e
